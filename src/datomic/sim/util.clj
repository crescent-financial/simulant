--- conflicted
+++ resolved
@@ -1,12 +1,8 @@
 (ns datomic.sim.util
-<<<<<<< HEAD
-  (:require [clojure.set :as set]
-            [datomic.api :as d]))
-=======
-  (:use datomic.api)
-  (:require [clojure.set :as set]
-            [clojure.java.io :as io]))
->>>>>>> 9deda589
+  (:require
+   [clojure.java.io :as io]
+   [clojure.set :as set]
+   [datomic.api :as d]))
 
 (defn require-keys
   "Throw an exception unless the map m contains all keys named in ks"
@@ -195,7 +191,7 @@
 (defn gen-codebase
   "Generate a codebase entity representing the current codebase"
   []
-  {:db/id (tempid :db.part/user)
+  {:db/id (d/tempid :db.part/user)
    :repo/type :repo.type/git
    :git/uri (git-repo-uri)
    :git/sha (git-latest-sha)})